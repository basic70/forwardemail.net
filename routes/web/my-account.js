/**
 * Copyright (c) Forward Email LLC
 * SPDX-License-Identifier: BUSL-1.1
 */

const crypto = require('node:crypto');
const url = require('node:url');

const Attestation = require('@forwardemail/passport-fido2-webauthn/lib/fido2/attestation');
const AuthenticatorData = require('@forwardemail/passport-fido2-webauthn/lib/fido2/authenticatordata');
const Boom = require('@hapi/boom');
const Router = require('@koa/router');
const attestationFormats = require('@forwardemail/passport-fido2-webauthn/lib/fido2/formats');
const base64url = require('base64url');
const cose2jwk = require('cose-to-jwk');
const isSANB = require('is-string-and-not-blank');
const jwk2pem = require('jwk-to-pem');
const paginate = require('koa-ctx-paginate');
const pify = require('pify');
const render = require('koa-views-render');
// const utils = require('@forwardemail/passport-fido2-webauthn/lib/utils');
const {
  SessionChallengeStore
} = require('@forwardemail/passport-fido2-webauthn');
const { sha256 } = require('crypto-hash');
const _ = require('#helpers/lodash');

const Users = require('#models/users');
const config = require('#config');
const email = require('#helpers/email');
const i18n = require('#helpers/i18n');
const invalidateOtherSessions = require('#helpers/invalidate-other-sessions');
const policies = require('#helpers/policies');
const rateLimit = require('#helpers/rate-limit');
const web = require('#controllers/web');

const router = new Router({ prefix: '/my-account' });

const store = new SessionChallengeStore();
const storeVerify = pify(store.verify, { multiArgs: true }).bind(store);

const USER_PRESENT = 0x01;
const USER_VERIFIED = 0x04;

router
  .use((ctx, next) => {
    // don't allow robots
    ctx.set('X-Robots-Tag', 'none');
    // don't cache anything
    // <https://github.com/koa-modules/koa-no-cache/issues/5>
    ctx.set('Surrogate-Control', 'no-store');
    ctx.set(
      'Cache-Control',
      'no-store, no-cache, must-revalidate, proxy-revalidate'
    );
    ctx.set('Pragma', 'no-cache');
    ctx.set('Expires', '0');
    return next();
  })
  .use(web.myAccount.ensureNotBanned)
  .use(policies.ensureLoggedIn)
  .use(policies.ensureOtp)
  .use(web.breadcrumbs)
  .use(web.myAccount.retrieveDomains)
  .use(web.myAccount.ensurePaidToDate)
  .get('/', (ctx) => {
    ctx.redirect(ctx.state.l('/my-account/domains'));
  })
  .delete(
    '/',
    web.myAccount.setConversionAndRefundStateHelpers,
    web.myAccount.remove
  )
  .get('/analytics', web.myAccount.listAnalytics)
  .get(
    '/billing',
    web.myAccount.retrieveBilling,
    web.myAccount.setConversionAndRefundStateHelpers,
    paginate.middleware(25, 100),
    web.myAccount.listBilling
  )
  .delete(
    '/billing',
    web.myAccount.cancelSubscription,
    web.myAccount.retrieveBilling,
    web.myAccount.setConversionAndRefundStateHelpers,
    paginate.middleware(25, 100),
    web.myAccount.listBilling
  )
  // deprecated old endpoint (can remove in future)
  .post('/billing/manage-payments', (ctx) =>
    ctx.redirect(ctx.state.l('/my-account/update-card'))
  )
  .get(
    '/billing/update-card',
    rateLimit(50, 'update card'),
    web.myAccount.updateCard
  )
  .post(
    '/billing/update-card',
    rateLimit(50, 'update card'),
    web.myAccount.updateCard
  )
  .get(
    '/billing/make-payment',
    web.myAccount.setConversionAndRefundStateHelpers,
    web.myAccount.retrieveDomainBilling
  )
  .post(
    '/billing/make-payment',
    rateLimit(100, 'create domain billing'),
    web.myAccount.createDomainBilling
  )
  .get(
    '/billing/enable-auto-renew',
    web.myAccount.setConversionAndRefundStateHelpers,
    web.myAccount.retrieveDomainBilling
  )
  .post(
    '/billing/enable-auto-renew',
    rateLimit(100, 'create domain billing'),
    web.myAccount.createDomainBilling
  )
  .post(
    '/billing/upgrade-request',
    web.myAccount.ensureUpgradedPlan,
    web.myAccount.upgradeBillingRequest
  )
  .get(
    '/billing/upgrade',
    web.myAccount.setConversionAndRefundStateHelpers,
    web.myAccount.retrieveDomainBilling
  )
  .post(
    '/billing/upgrade',
    rateLimit(100, 'create domain billing'),
    web.myAccount.createDomainBilling
  )
  .get(
    '/billing/:reference',
    rateLimit(90, 'retrieve receipt'),
    web.myAccount.retrieveReceipt
  )
<<<<<<< HEAD
  .get('/domains', paginate.middleware(25, 50), web.myAccount.listDomains)
=======
  .get('/domains', paginate.middleware(25, 100), web.myAccount.listDomains)
>>>>>>> 77823e54
  // TODO: document this endpoint
  .post(
    '/aliases',
    web.myAccount.retrieveDomain,
    web.myAccount.ensureUpgradedPlan,
    web.myAccount.validateAlias,
    rateLimit(300, 'create alias'),
    web.myAccount.createAlias
  )
  .get(
    '/domains/new',
    web.myAccount.createDomainForm,
    render('my-account/domains/new')
  )
  .post(
    '/domains/new',
    web.myAccount.validateDomain,
    rateLimit(50, 'create domain'),
    web.myAccount.createDomain
  )

  .post(
    '/domains/:domain_id/restricted-alias-names',
    web.myAccount.retrieveDomain,
    web.myAccount.ensureDomainAdmin,
    web.myAccount.ensureTeamPlan,
    web.myAccount.ensureUpgradedPlan,
    rateLimit(100, 'restricted alias names'),
    web.myAccount.updateRestrictedAliasNames
  )

  .post(
    '/domains/:domain_id/allowlist',
    web.myAccount.retrieveDomain,
    web.myAccount.ensureDomainAdmin,
    web.myAccount.ensureUpgradedPlan,
    rateLimit(100, 'update allowlist'),
    web.myAccount.updateAllowlistAndDenylist
  )

  .post(
    '/domains/:domain_id/denylist',
    web.myAccount.retrieveDomain,
    web.myAccount.ensureDomainAdmin,
    web.myAccount.ensureUpgradedPlan,
    rateLimit(100, 'update denylist'),
    web.myAccount.updateAllowlistAndDenylist
  )

  .post(
    '/domains/:domain_id/catch-all-passwords',
    web.myAccount.retrieveDomain,
    web.myAccount.ensureDomainAdmin,
    web.myAccount.ensureUpgradedPlan,
    rateLimit(100, 'create catch all password'),
    web.myAccount.createCatchAllPassword
  )

  .delete(
    '/domains/:domain_id/catch-all-passwords/:token_id',
    web.myAccount.retrieveDomain,
    web.myAccount.ensureDomainAdmin,
    web.myAccount.ensureUpgradedPlan,
    web.myAccount.removeCatchAllPassword
  )

  .get('/domains/:domain_id/invites', web.myAccount.retrieveInvite)

  .post(
    '/domains/:domain_id/invites',
    web.myAccount.retrieveDomain,
    web.myAccount.ensureDomainAdmin,
    web.myAccount.ensureTeamPlan,
    web.myAccount.ensureUpgradedPlan,
    rateLimit(10, 'create invite'),
    web.myAccount.createInvite
  )

  .delete(
    '/domains/:domain_id/invites',
    web.myAccount.retrieveDomain,
    web.myAccount.ensureDomainAdmin,
    web.myAccount.ensureTeamPlan,
    web.myAccount.ensureUpgradedPlan,
    web.myAccount.removeInvite
  )

  .put(
    '/domains/:domain_id/members/:member_id',
    web.myAccount.retrieveDomain,
    web.myAccount.ensureDomainAdmin,
    web.myAccount.ensureTeamPlan,
    web.myAccount.ensureUpgradedPlan,
    web.myAccount.retrieveAliases,
    web.myAccount.updateMember
  )

  .delete(
    '/domains/:domain_id/members/:member_id',
    web.myAccount.retrieveDomain,
    web.myAccount.ensureDomainAdmin,
    web.myAccount.ensureTeamPlan,
    web.myAccount.ensureUpgradedPlan,
    web.myAccount.retrieveAliases,
    web.myAccount.removeMember
  )
  .get(
    '/domains/:domain_id/advanced-settings',
    web.myAccount.checkVerifiedEmail,
    web.myAccount.retrieveDomain,
    render('my-account/domains/advanced-settings')
  )
  .put(
    '/domains/:domain_id/advanced-settings',
    web.myAccount.retrieveDomain,
    web.myAccount.ensureDomainAdmin,
    web.myAccount.ensureUpgradedPlan,
    web.myAccount.updateDomain
  )
  .del(
    '/domains/:domain_id/advanced-settings/reset-domain-webhook-key',
    web.myAccount.retrieveDomain,
    web.myAccount.ensureDomainAdmin,
    web.myAccount.ensureUpgradedPlan,
    rateLimit(20, 'reset domain webhook key'),
    web.myAccount.resetDomainWebhookKey
  )
  .get(
    '/domains/:domain_id/verify-smtp',
    web.myAccount.checkVerifiedEmail,
    web.myAccount.retrieveDomain,
    web.myAccount.ensureDomainAdmin,
    web.myAccount.ensureUpgradedPlan,
    web.myAccount.ensureSMTPAccess,
    render('my-account/domains/verify-smtp')
  )
  .post(
    '/domains/:domain_id/verify-smtp',
    web.myAccount.retrieveDomain,
    web.myAccount.ensureDomainAdmin,
    web.myAccount.ensureUpgradedPlan,
    web.myAccount.ensureSMTPAccess,
    rateLimit(200, 'verify smtp'),
    web.myAccount.verifySMTP
  )
  .post(
    '/domains/:domain_id/change-modulus-length',
    web.myAccount.retrieveDomain,
    web.myAccount.ensureDomainAdmin,
    web.myAccount.ensureUpgradedPlan,
    web.myAccount.ensureSMTPAccess,
    rateLimit(20, 'change modulus length'),
    web.myAccount.changeModulusLength
  )
  .get(
    '/domains/:domain_id/aliases',
    web.myAccount.checkVerifiedEmail,
    web.myAccount.retrieveDomain,
    web.myAccount.ensureUpgradedPlan,
    paginate.middleware(25, 100),
    web.myAccount.retrieveAliases,
    web.myAccount.listAliases
  )
  .get(
    '/domains/aliases/new',
    web.myAccount.createAliasForm,
    render('my-account/domains/aliases/form')
  )
  .post(
    '/domains/aliases/new',
    web.myAccount.retrieveDomain,
    web.myAccount.ensureUpgradedPlan,
    web.myAccount.validateAlias,
    rateLimit(300, 'create alias'),
    web.myAccount.createAlias
  )
  .get(
    '/domains/:domain_id/aliases/new',
    web.myAccount.retrieveDomain,
    web.myAccount.ensureUpgradedPlan,
    // TODO: clean up this later
    (ctx, next) => {
      //
      // if the domain is ubuntu.com and the user is in the user group
      // then don't allow them to create aliases (only manage/delete their own)
      //
      if (
        ctx.state.domain.plan === 'team' &&
        ctx.state.domain.has_txt_record &&
        Object.keys(config.ubuntuTeamMapping).includes(ctx.state.domain.name)
      ) {
        const member = ctx.state.domain.members.find(
          (member) => member.user && member.user.id === ctx.state.user.id
        );

        if (!member) throw Boom.notFound(ctx.translateError('INVALID_USER'));

        if (member.group === 'user')
          throw Boom.notFound(ctx.translateError('UBUNTU_PERMISSIONS'));
      }

      return next();
    },
    render('my-account/domains/aliases/form')
  )
  .post(
    '/domains/:domain_id/aliases/new',
    web.myAccount.retrieveDomain,
    web.myAccount.ensureUpgradedPlan,
    web.myAccount.validateAlias,
    rateLimit(300, 'create alias'),
    web.myAccount.createAlias
  )
  .post(
    '/domains/:domain_id/aliases/import',
    web.myAccount.retrieveDomain,
    web.myAccount.ensureDomainAdmin,
    web.myAccount.ensureUpgradedPlan,
    rateLimit(50, 'import alias'),
    web.myAccount.importAliases
  )
  .get(
    '/domains/:domain_id/aliases/:alias_id',
    web.myAccount.retrieveDomain,
    web.myAccount.ensureUpgradedPlan,
    web.myAccount.retrieveAlias,
    web.myAccount.ensureAliasAdmin,
    render('my-account/domains/aliases/form')
  )
  .put(
    '/domains/:domain_id/aliases/:alias_id',
    web.myAccount.retrieveDomain,
    web.myAccount.ensureUpgradedPlan,
    web.myAccount.retrieveAlias,
    web.myAccount.ensureAliasAdmin,
    web.myAccount.validateAlias,
    web.myAccount.updateAlias
  )
  .delete(
    '/domains/:domain_id/aliases/:alias_id',
    web.myAccount.retrieveDomain,
    web.myAccount.ensureUpgradedPlan,
    web.myAccount.retrieveAlias,
    web.myAccount.ensureAliasAdmin,
    web.myAccount.removeAlias
  )
  .post(
    '/domains/:domain_id/aliases/:alias_id/resend-verification',
    web.myAccount.retrieveDomain,
    web.myAccount.ensureUpgradedPlan,
    web.myAccount.retrieveAlias,
    web.myAccount.ensureAliasAdmin,
    rateLimit(100, 'resend verification'),
    web.myAccount.resendVerification
  )
  .post(
    '/domains/:domain_id/aliases/:alias_id/generate-password',
    web.myAccount.retrieveDomain,
    web.myAccount.ensureUpgradedPlan,
    web.myAccount.ensureSMTPAccess,
    web.myAccount.retrieveAlias,
    web.myAccount.ensureAliasAdmin,
    policies.ensureTurnstile,
    rateLimit(300, 'generate alias password'),
    web.myAccount.generateAliasPassword
  )
  .post(
    '/domains/:domain_id/aliases/:alias_id/qrcode',
    web.myAccount.retrieveDomain,
    web.myAccount.ensureUpgradedPlan,
    web.myAccount.ensureSMTPAccess,
    web.myAccount.retrieveAlias,
    web.myAccount.ensureAliasAdmin,
    policies.ensureTurnstile,
    rateLimit(500, 'qrcode'),
    web.myAccount.retrieveQRCode
  )
  .post(
    '/domains/:domain_id/aliases/:alias_id/download-backup',
    web.myAccount.retrieveDomain,
    web.myAccount.ensureUpgradedPlan,
    web.myAccount.ensureSMTPAccess,
    web.myAccount.retrieveAlias,
    web.myAccount.ensureAliasAdmin,
    policies.ensureTurnstile,
    web.myAccount.downloadAliasBackup
  )
  .get(
    '/domains/:domain_id/billing',
    web.myAccount.retrieveDomain,
    web.myAccount.ensureDomainAdmin,
    web.myAccount.setConversionAndRefundStateHelpers,
    web.myAccount.retrieveDomainBilling
  )
  .post(
    '/domains/:domain_id/billing',
    web.myAccount.retrieveDomain,
    web.myAccount.ensureDomainAdmin,
    rateLimit(100, 'create domain billing'),
    web.myAccount.createDomainBilling
  )
  .post(
    '/domains/:domain_id/verify-records',
    web.myAccount.retrieveDomain,
    web.myAccount.ensureDomainAdmin,
    rateLimit(200, 'verify records'),
    web.myAccount.verifyRecords
  )
  .get(
    '/emails',
    paginate.middleware(25, 100),
    rateLimit(100, 'list emails'),
    web.myAccount.listEmails
  )
  .get(
    '/emails/:id',
    rateLimit(100, 'retrieve emails'),
    web.myAccount.retrieveEmail,
    render('my-account/emails/retrieve')
  )
  .delete(
    '/emails/:id',
    rateLimit(100, 'remove emails'),
    web.myAccount.retrieveEmail,
    web.myAccount.removeEmail
  )
  .get(
    '/logs',
    paginate.middleware(25, 100),
    rateLimit(100, 'list logs'),
    web.myAccount.listLogs
  )
  .get('/logs/download', rateLimit(10, 'download logs'), web.myAccount.listLogs)
  .get(
    '/logs/:id',
    rateLimit(100, 'retrieve logs'),
    web.myAccount.retrieveLog,
    render('my-account/logs/retrieve')
  )
  .delete(
    '/domains/:domain_id',
    web.myAccount.retrieveDomain,
    web.myAccount.ensureDomainAdmin,
    web.myAccount.removeDomain
  )
  .get(
    '/domains/:domain_id',
    web.myAccount.retrieveDomain,
    web.myAccount.ensureDomainAdmin,
    render('my-account/domains/retrieve')
  )
  .get(
    '/change-email/:token',
    policies.ensureLoggedIn,
    policies.ensureOtp,
    render('change-email')
  )
  .post(
    '/change-email/:token',
    policies.ensureLoggedIn,
    policies.ensureOtp,
    rateLimit(100, 'change email'),
    web.auth.changeEmail
  )
  .get(
    '/profile',
    web.myAccount.checkVerifiedEmail,
    async (ctx, next) => {
      if (ctx.query.newsletter === 'true') {
        try {
          if (ctx.state.user.has_newsletter === true) {
            ctx.flash(
              'success',
              ctx.translate('NEWSLETTER_ALREADY_SUBSCRIBED')
            );
          } else {
            ctx.state.user.has_newsletter = true;
            await ctx.state.user.save();
            ctx.flash('success', ctx.translate('NEWSLETTER_SUBSCRIBED'));
          }

          ctx.redirect(ctx.state.l('/my-account/profile'));
          return;
        } catch (err) {
          ctx.logger.fatal(err);
        }
      }

      return next();
    },
    web.myAccount.retrieveProfile
  )
  .put('/profile', web.myAccount.updateProfile)
  .put(
    '/profile/resend-email-change',
    rateLimit(5, 'resend email change'),
    web.myAccount.resendEmailChange
  )
  .put('/profile/cancel-email-change', web.myAccount.cancelEmailChange)
  .get('/timezone', (ctx) => {
    ctx.status = 301;
    ctx.redirect(ctx.state.l('/my-account'));
  })
  .post('/timezone', web.myAccount.updateTimezone)
  .delete('/security', web.myAccount.resetAPIToken)
  .post('/invalidate-other-sessions', async (ctx) => {
    await invalidateOtherSessions(ctx);
    ctx.flash('success', ctx.translate('LOGGED_OUT_OTHER_DEVICES'));
    if (ctx.accepts('html')) ctx.redirect('back');
    else ctx.body = { reloadPage: true };
  })
  .get(
    '/security',
    web.myAccount.checkVerifiedEmail,
    render('my-account/security')
  )
  .post('/recovery-keys', web.myAccount.recoveryKeys)
  .post('/passkeys', async (ctx) => {
    //
    // TODO: note that the passport-fido2-webauthn codebase has a LOT of TODO statements
    //       <https://github.com/search?q=repo%3Ajaredhanson%2Fpassport-webauthn%20TODO&type=code>
    //
    // NOTE: this source code was inspired/mirrored from example here
    //       <https://github.com/passport/todos-express-webauthn>
    //

    if (!_.isPlainObject(ctx?.request?.body?.response))
      throw new TypeError('Invalid response');

    if (!isSANB(ctx.request.body.response.clientDataJSON))
      throw new TypeError('Invalid clientDataJSON');

    if (!isSANB(ctx.request.body.response.attestationObject))
      throw new TypeError('Invalid attestationObject');

    if (!Array.isArray(ctx.request.body.response.transports))
      ctx.request.body.response.transports = [];

    // ctx.request.body {
    //   response: {
    //     clientDataJSON: '******',
    //     attestationObject: '******',
    //     transports: [ 'usb' ]
    //   }
    // }

    const { response } = ctx.request.body;
    const clientDataJSON = base64url.decode(response.clientDataJSON);
    const clientData = JSON.parse(clientDataJSON);

    // clientData {
    //   type: 'webauthn.create',
    //   challenge: '******',
    //   origin: 'http://localhost:3000',
    //   crossOrigin: false
    // }

    if (clientData.type !== 'webauthn.create')
      throw new TypeError('Client data type must be webauthn.create');

    // <https://github.com/jaredhanson/passport-webauthn/issues/7>
    const challenge = base64url.toBuffer(clientData.challenge);
    // const [ok, obj] = await storeVerify(ctx, challenge);
    const [ok] = await storeVerify(ctx, challenge);
    // [ false, { message: 'Invalid challenge.' } ]
    if (!ok) throw Boom.badRequest(ctx.translateError('INVALID_CHALLENGE'));

    // Verify that the origin contained in client data matches the origin of this
    // app (which is the relying party).
    //
    // NOTE: `originalOrigin` function uses express-style `req.connection.encrypted` check
    //       but since we're on Koa, the `req.connection` is actually `ctx.socket`
    //       (so we bind a virtual helper and cleanup after)
    //       <https://github.com/jaredhanson/passport-webauthn/issues/5>
    //
    // ctx.connection = ctx.socket;
    // const origin = utils.originalOrigin(ctx);
    // delete ctx.connection;
    // if (origin !== clientData.origin)
    //   throw Boom.badRequest(ctx.translateError('INVALID_ORIGIN_MISMATCH'))
    if (ctx.origin !== clientData.origin) {
      ctx.logger.fatal(
        new TypeError(`Origin mismatch ${ctx.origin} ${clientData.origin}`)
      );
      throw Boom.badRequest(ctx.translateError('INVALID_ORIGIN_MISMATCH'));
    }

    // TODO: Verify the state of Token Binding for the TLS connection over which
    // the attestation was obtained.

    const rpID = url.parse(ctx.origin).hostname;
    const rpIdHash = crypto.createHash('sha256').update(rpID).digest();

    // https://www.w3.org/TR/webauthn-2/#sctn-registering-a-new-credential
    const b_attestation = base64url.toBuffer(response.attestationObject);
    const attestation = Attestation.parse(b_attestation);
    const authenticatorData = AuthenticatorData.parse(
      attestation.authData,
      true,
      false
    );

    // Verify that the RP ID hash contained in authenticator data matches the
    // hash of this app's (which is the relying party) RP ID.
    if (!rpIdHash.equals(authenticatorData.rpIdHash))
      throw Boom.badRequest(ctx.translateError('INVALID_RP_ID_HASH_MISMATCH'));

    // Verify that the user present bit is set in authenticator data flags.
    // eslint-disable-next-line no-bitwise
    if (!(authenticatorData.flags & USER_PRESENT))
      throw Boom.badRequest(ctx.translateError('INVALID_USER_NOT_PRESENT'));

    // TODO: Verify alg is allowed
    // TODO: Verify that extensions are as expected.

    const format = attestationFormats[attestation.fmt];
    if (!format)
      throw Boom.badRequest(
        ctx.translateError('INVALID_ATTESTATION_FORMAT', attestation.fmt)
      );

    // Verify that the attestation statement conveys a valid attestation signature.
    const hash = crypto.createHash('sha256').update(clientDataJSON).digest();
    let vAttestation;
    try {
      vAttestation = format.verify(
        attestation.attStmt,
        attestation.authData,
        hash
      );
      ctx.logger.debug('vAttestation', { vAttestation });
    } catch (err) {
      ctx.logger.fatal(err);
      throw Boom.badRequest(ctx.translateError('INVALID_ATTESTATION_DATA'));
    }

    const credentialId = base64url.encode(
      authenticatorData.attestedCredentialData.credentialId
    );
    const jwk = cose2jwk(
      authenticatorData.attestedCredentialData.credentialPublicKey
    );
    const publicKey = jwk2pem(jwk);
    const flags = {
      // eslint-disable-next-line no-bitwise
      userPresent: Boolean(authenticatorData.flags & USER_PRESENT),
      // eslint-disable-next-line no-bitwise
      userVerified: Boolean(authenticatorData.flags & USER_VERIFIED)
    };

    ctx.logger.debug('flags', { flags });

    // self._register(obj.user, credentialId, pem, flags, authenticatorData.signCount, response.transports, vAttestation, registered);

    // <https://docs.github.com/en/authentication/authenticating-with-a-passkey/about-passkeys#about-passkeys>
    const nickname =
      response.transports
        .map((t) => t.toUpperCase())
        .join(' ')
        .trim() || 'Device';

    // save new passkey to user
    let user = await Users.findById(ctx.state.user._id);
    if (!user) throw new TypeError('User does not exist');
    user.passkeys.push({
      credentialId,
      publicKey,
      nickname,
      sha256: await sha256(
        base64url.encode(
          publicKey
            .replace('-----BEGIN PUBLIC KEY-----', '')
            .replace('-----END PUBLIC KEY-----', '')
        )
      )
    });
    user = await user.save();

    email({
      template: 'alert',
      message: {
        to: ctx.state.user.email,
        subject: i18n.translate('PASSKEY_ADDED', ctx.locale)
      },
      locals: {
        user: ctx.state.user,
        locale: ctx.locale,
        message: i18n.translate('PASSKEY_ADDED', ctx.locale)
      }
    })
      .then()
      .catch((err) => ctx.logger.fatal(err));

    // cleanup challenge
    delete ctx.session[store._key];
    await ctx.saveSession();

    const redirectTo = ctx.state.l(
      `/my-account/security?passkey=${
        user.passkeys[user.passkeys.length - 1].id
      }`
    );
    ctx.flash('success', ctx.translate('SUCCESSFULLY_ADDED_PASSKEY'));
    if (ctx.accepts('html')) ctx.redirect(redirectTo);
    else ctx.body = { redirectTo };
  })
  .put('/passkeys/:id', async (ctx) => {
    if (!isSANB(ctx?.request?.body?.nickname))
      throw Boom.badRequest(ctx.translateError('INVALID_NICKNAME'));

    const user = await Users.findById(ctx.state.user._id);
    if (!user) throw new TypeError('User does not exist');
    const passkey = user.passkeys.id(ctx.params.id);
    if (!passkey) throw Boom.badRequest(ctx.translateError('INVALID_PASSKEY'));
    passkey.nickname = ctx.request.body.nickname;
    await user.save();
    const redirectTo = ctx.state.l('/my-account/security');
    ctx.flash(
      'success',
      ctx.translate('SUCCESSFULLY_UPDATED_PASSKEY_NICKNAME')
    );
    if (ctx.accepts('html')) ctx.redirect(redirectTo);
    else ctx.body = { redirectTo };
  })
  .del('/passkeys/:id', async (ctx) => {
    const user = await Users.findById(ctx.state.user._id);
    if (!user) throw new TypeError('User does not exist');
    const passkey = user.passkeys.id(ctx.params.id);
    if (!passkey) throw Boom.badRequest(ctx.translateError('INVALID_PASSKEY'));

    passkey.remove();
    await user.save();

    email({
      template: 'alert',
      message: {
        to: ctx.state.user.email,
        subject: i18n.translate('PASSKEY_REMOVED', ctx.locale)
      },
      locals: {
        user: ctx.state.user,
        locale: ctx.locale,
        message: i18n.translate('PASSKEY_REMOVED', ctx.locale)
      }
    })
      .then()
      .catch((err) => ctx.logger.fatal(err));

    const redirectTo = ctx.state.l('/my-account/security');
    ctx.flash('success', ctx.translate('SUCCESSFULLY_REMOVED_PASSKEY'));
    if (ctx.accepts('html')) ctx.redirect(redirectTo);
    else ctx.body = { redirectTo };
  });

module.exports = router;<|MERGE_RESOLUTION|>--- conflicted
+++ resolved
@@ -141,11 +141,7 @@
     rateLimit(90, 'retrieve receipt'),
     web.myAccount.retrieveReceipt
   )
-<<<<<<< HEAD
-  .get('/domains', paginate.middleware(25, 50), web.myAccount.listDomains)
-=======
   .get('/domains', paginate.middleware(25, 100), web.myAccount.listDomains)
->>>>>>> 77823e54
   // TODO: document this endpoint
   .post(
     '/aliases',
